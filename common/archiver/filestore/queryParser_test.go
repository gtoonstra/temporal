--- conflicted
+++ resolved
@@ -165,18 +165,14 @@
 			},
 		},
 		{
-<<<<<<< HEAD
+			query:     "ExecutionStatus = 'TIMED_OUT'",
+			expectErr: false,
+			parsedQuery: &parsedQuery{
+				status: toWorkflowExecutionStatusPtr(executionpb.WorkflowExecutionStatus_TimedOut),
+			},
+		},
+		{
 			query:     "ExecutionStatus = 'Failed' and ExecutionStatus = \"Failed\"",
-=======
-			query:     "CloseStatus = 'TIMED_OUT'",
-			expectErr: false,
-			parsedQuery: &parsedQuery{
-				closeStatus: shared.WorkflowExecutionCloseStatusTimedOut.Ptr(),
-			},
-		},
-		{
-			query:     "CloseStatus = 'Failed' and CloseStatus = \"Failed\"",
->>>>>>> 651a26b2
 			expectErr: false,
 			parsedQuery: &parsedQuery{
 				status: toWorkflowExecutionStatusPtr(executionpb.WorkflowExecutionStatus_Failed),
@@ -206,10 +202,10 @@
 			expectErr: true,
 		},
 		{
-			query:     "CloseStatus = 1",
-			expectErr: false,
-			parsedQuery: &parsedQuery{
-				closeStatus: shared.WorkflowExecutionCloseStatusFailed.Ptr(),
+			query:     "ExecutionStatus = 3",
+			expectErr: false,
+			parsedQuery: &parsedQuery{
+				status: toWorkflowExecutionStatusPtr(executionpb.WorkflowExecutionStatus_Failed),
 			},
 		},
 		{

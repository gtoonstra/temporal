--- conflicted
+++ resolved
@@ -32,12 +32,8 @@
 	time "time"
 
 	gomock "github.com/golang/mock/gomock"
-<<<<<<< HEAD
+
 	shared "github.com/temporalio/temporal/.gen/go/shared"
-=======
-
-	shared "github.com/uber/cadence/.gen/go/shared"
->>>>>>> e58ce1a8
 )
 
 // MockmutableStateTaskGenerator is a mock of mutableStateTaskGenerator interface

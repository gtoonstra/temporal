// The MIT License
//
// Copyright (c) 2020 Temporal Technologies Inc.  All rights reserved.
//
// Copyright (c) 2020 Uber Technologies, Inc.
//
// Permission is hereby granted, free of charge, to any person obtaining a copy
// of this software and associated documentation files (the "Software"), to deal
// in the Software without restriction, including without limitation the rights
// to use, copy, modify, merge, publish, distribute, sublicense, and/or sell
// copies of the Software, and to permit persons to whom the Software is
// furnished to do so, subject to the following conditions:
//
// The above copyright notice and this permission notice shall be included in
// all copies or substantial portions of the Software.
//
// THE SOFTWARE IS PROVIDED "AS IS", WITHOUT WARRANTY OF ANY KIND, EXPRESS OR
// IMPLIED, INCLUDING BUT NOT LIMITED TO THE WARRANTIES OF MERCHANTABILITY,
// FITNESS FOR A PARTICULAR PURPOSE AND NONINFRINGEMENT. IN NO EVENT SHALL THE
// AUTHORS OR COPYRIGHT HOLDERS BE LIABLE FOR ANY CLAIM, DAMAGES OR OTHER
// LIABILITY, WHETHER IN AN ACTION OF CONTRACT, TORT OR OTHERWISE, ARISING FROM,
// OUT OF OR IN CONNECTION WITH THE SOFTWARE OR THE USE OR OTHER DEALINGS IN
// THE SOFTWARE.

package replicator

import (
	"errors"
	"testing"
	"time"

	"github.com/golang/mock/gomock"
	"github.com/stretchr/testify/suite"
	"github.com/uber-go/tally"
	commonpb "go.temporal.io/temporal-proto/common/v1"
	historypb "go.temporal.io/temporal-proto/history/v1"
	"go.temporal.io/temporal-proto/serviceerror"
	"go.uber.org/zap"

	enumsgenpb "github.com/temporalio/temporal/.gen/proto/enums/v1"
	"github.com/temporalio/temporal/.gen/proto/historyservice/v1"
	"github.com/temporalio/temporal/.gen/proto/historyservicemock/v1"
	replicationgenpb "github.com/temporalio/temporal/.gen/proto/replication/v1"
	"github.com/temporalio/temporal/common/clock"
	"github.com/temporalio/temporal/common/cluster"
	"github.com/temporalio/temporal/common/definition"
	"github.com/temporalio/temporal/common/failure"
	"github.com/temporalio/temporal/common/log"
	"github.com/temporalio/temporal/common/log/loggerimpl"
	messageMocks "github.com/temporalio/temporal/common/messaging/mocks"
	"github.com/temporalio/temporal/common/metrics"
	"github.com/temporalio/temporal/common/payloads"
	"github.com/temporalio/temporal/common/service/dynamicconfig"
	"github.com/temporalio/temporal/common/task"
	"github.com/temporalio/temporal/common/xdc"
)

type (
	activityReplicationTaskSuite struct {
		suite.Suite
		config        *Config
		logger        log.Logger
		metricsClient metrics.Client

		mockTimeSource    *clock.EventTimeSource
		mockMsg           *messageMocks.Message
		mockHistoryClient *historyservicemock.MockHistoryServiceClient
		mockRereplicator  *xdc.MockHistoryRereplicator
		mockNDCResender   *xdc.MockNDCHistoryResender

		controller *gomock.Controller
	}

	historyReplicationTaskSuite struct {
		suite.Suite
		config        *Config
		logger        log.Logger
		metricsClient metrics.Client
		sourceCluster string

		mockTimeSource    *clock.EventTimeSource
		mockMsg           *messageMocks.Message
		mockHistoryClient *historyservicemock.MockHistoryServiceClient
		mockRereplicator  *xdc.MockHistoryRereplicator
		mockNDCResender   *xdc.MockNDCHistoryResender

		controller *gomock.Controller
	}

	historyMetadataReplicationTaskSuite struct {
		suite.Suite
		config        *Config
		logger        log.Logger
		metricsClient metrics.Client
		sourceCluster string

		mockTimeSource    *clock.EventTimeSource
		mockMsg           *messageMocks.Message
		mockHistoryClient *historyservicemock.MockHistoryServiceClient
		mockRereplicator  *xdc.MockHistoryRereplicator
		mockNDCResender   *xdc.MockNDCHistoryResender

		controller *gomock.Controller
	}
)

func TestActivityReplicationTaskSuite(t *testing.T) {
	s := new(activityReplicationTaskSuite)
	suite.Run(t, s)
}

func TestHistoryReplicationTaskSuite(t *testing.T) {
	s := new(historyReplicationTaskSuite)
	suite.Run(t, s)
}

func TestHistoryMetadataReplicationTaskSuite(t *testing.T) {
	s := new(historyMetadataReplicationTaskSuite)
	suite.Run(t, s)
}

func (s *activityReplicationTaskSuite) SetupSuite() {
}

func (s *activityReplicationTaskSuite) TearDownSuite() {

}

func (s *activityReplicationTaskSuite) SetupTest() {
	zapLogger, err := zap.NewDevelopment()
	s.Require().NoError(err)
	s.logger = loggerimpl.NewLogger(zapLogger)
	s.config = &Config{
		ReplicatorActivityBufferRetryCount: dynamicconfig.GetIntPropertyFn(2),
		ReplicationTaskMaxRetryCount:       dynamicconfig.GetIntPropertyFn(10),
		ReplicationTaskMaxRetryDuration:    dynamicconfig.GetDurationPropertyFn(time.Minute),
		ReplicationTaskContextTimeout:      dynamicconfig.GetDurationPropertyFn(30 * time.Second),
	}
	s.metricsClient = metrics.NewClient(tally.NoopScope, metrics.Worker)

	s.mockTimeSource = clock.NewEventTimeSource()
	s.mockMsg = &messageMocks.Message{}
	s.controller = gomock.NewController(s.T())
	s.mockHistoryClient = historyservicemock.NewMockHistoryServiceClient(s.controller)
	s.mockRereplicator = &xdc.MockHistoryRereplicator{}
	s.mockNDCResender = &xdc.MockNDCHistoryResender{}
}

func (s *activityReplicationTaskSuite) TearDownTest() {
	s.mockMsg.AssertExpectations(s.T())
	s.mockRereplicator.AssertExpectations(s.T())
	s.controller.Finish()
}

func (s *historyReplicationTaskSuite) SetupSuite() {
}

func (s *historyReplicationTaskSuite) TearDownSuite() {

}

func (s *historyReplicationTaskSuite) SetupTest() {
	zapLogger, err := zap.NewDevelopment()
	s.Require().NoError(err)
	s.logger = loggerimpl.NewLogger(zapLogger)
	s.config = &Config{
		ReplicatorHistoryBufferRetryCount: dynamicconfig.GetIntPropertyFn(2),
		ReplicationTaskMaxRetryCount:      dynamicconfig.GetIntPropertyFn(10),
		ReplicationTaskMaxRetryDuration:   dynamicconfig.GetDurationPropertyFn(time.Minute),
		ReplicationTaskContextTimeout:     dynamicconfig.GetDurationPropertyFn(30 * time.Second),
	}
	s.metricsClient = metrics.NewClient(tally.NoopScope, metrics.Worker)
	s.sourceCluster = cluster.TestAlternativeClusterName

	s.mockTimeSource = clock.NewEventTimeSource()
	s.mockMsg = &messageMocks.Message{}
	s.controller = gomock.NewController(s.T())
	s.mockHistoryClient = historyservicemock.NewMockHistoryServiceClient(s.controller)
	s.mockRereplicator = &xdc.MockHistoryRereplicator{}
	s.mockNDCResender = &xdc.MockNDCHistoryResender{}
}

func (s *historyReplicationTaskSuite) TearDownTest() {
	s.mockMsg.AssertExpectations(s.T())
	s.mockRereplicator.AssertExpectations(s.T())
	s.controller.Finish()
}

func (s *historyMetadataReplicationTaskSuite) SetupSuite() {
}

func (s *historyMetadataReplicationTaskSuite) TearDownSuite() {

}

func (s *historyMetadataReplicationTaskSuite) SetupTest() {
	zapLogger, err := zap.NewDevelopment()
	s.Require().NoError(err)
	s.logger = loggerimpl.NewLogger(zapLogger)
	s.config = &Config{
		ReplicationTaskMaxRetryCount:    dynamicconfig.GetIntPropertyFn(10),
		ReplicationTaskMaxRetryDuration: dynamicconfig.GetDurationPropertyFn(time.Minute),
		ReplicationTaskContextTimeout:   dynamicconfig.GetDurationPropertyFn(30 * time.Second),
	}
	s.metricsClient = metrics.NewClient(tally.NoopScope, metrics.Worker)
	s.sourceCluster = cluster.TestAlternativeClusterName

	s.mockTimeSource = clock.NewEventTimeSource()
	s.mockMsg = &messageMocks.Message{}
	s.controller = gomock.NewController(s.T())
	s.mockHistoryClient = historyservicemock.NewMockHistoryServiceClient(s.controller)
	s.mockRereplicator = &xdc.MockHistoryRereplicator{}
	s.mockNDCResender = &xdc.MockNDCHistoryResender{}
}

func (s *historyMetadataReplicationTaskSuite) TearDownTest() {

	s.mockMsg.AssertExpectations(s.T())
	s.mockRereplicator.AssertExpectations(s.T())
	s.controller.Finish()
}

func (s *activityReplicationTaskSuite) TestNewActivityReplicationTask() {
	replicationTask := s.getActivityReplicationTask()
	replicationAttr := replicationTask.GetSyncActivityTaskAttributes()

	activityTask := newActivityReplicationTask(
		replicationTask,
		s.mockMsg,
		s.logger,
		s.config,
		s.mockTimeSource,
		s.mockHistoryClient,
		s.metricsClient,
		s.mockRereplicator,
		s.mockNDCResender)
	// overwrite the logger for easy comparison
	activityTask.logger = s.logger

	s.Equal(
		&activityReplicationTask{
			workflowReplicationTask: workflowReplicationTask{
				metricsScope: metrics.SyncActivityTaskScope,
				startTime:    activityTask.startTime,
				queueID: definition.NewWorkflowIdentifier(
					replicationAttr.GetNamespaceId(),
					replicationAttr.GetWorkflowId(),
					replicationAttr.GetRunId(),
				),
				taskID:        replicationAttr.GetScheduledId(),
				state:         task.TaskStatePending,
				attempt:       0,
				kafkaMsg:      s.mockMsg,
				logger:        s.logger,
				timeSource:    s.mockTimeSource,
				config:        s.config,
				historyClient: s.mockHistoryClient,
				metricsClient: s.metricsClient,
			},
			req: &historyservice.SyncActivityRequest{
				NamespaceId:        replicationAttr.NamespaceId,
				WorkflowId:         replicationAttr.WorkflowId,
				RunId:              replicationAttr.RunId,
				Version:            replicationAttr.Version,
				ScheduledId:        replicationAttr.ScheduledId,
				ScheduledTime:      replicationAttr.ScheduledTime,
				StartedId:          replicationAttr.StartedId,
				StartedTime:        replicationAttr.StartedTime,
				LastHeartbeatTime:  replicationAttr.LastHeartbeatTime,
				Details:            replicationAttr.Details,
				Attempt:            replicationAttr.Attempt,
				LastFailure:        replicationAttr.LastFailure,
				LastWorkerIdentity: replicationAttr.LastWorkerIdentity,
			},
			historyRereplicator: s.mockRereplicator,
			nDCHistoryResender:  s.mockNDCResender,
		},
		activityTask,
	)
}

func (s *activityReplicationTaskSuite) TestExecute() {
	task := newActivityReplicationTask(
		s.getActivityReplicationTask(),
		s.mockMsg,
		s.logger,
		s.config,
		s.mockTimeSource,
		s.mockHistoryClient,
		s.metricsClient,
		s.mockRereplicator,
		s.mockNDCResender)

	randomErr := errors.New("some random error")
	s.mockHistoryClient.EXPECT().SyncActivity(gomock.Any(), task.req).Return(nil, randomErr).Times(1)
	err := task.Execute()
	s.Equal(randomErr, err)
}

func (s *activityReplicationTaskSuite) TestHandleErr_NotEnoughAttempt() {
	task := newActivityReplicationTask(
		s.getActivityReplicationTask(),
		s.mockMsg,
		s.logger,
		s.config,
		s.mockTimeSource,
		s.mockHistoryClient,
		s.metricsClient,
		s.mockRereplicator,
		s.mockNDCResender)
	randomErr := errors.New("some random error")

	err := task.HandleErr(randomErr)
	s.Equal(randomErr, err)
}

func (s *activityReplicationTaskSuite) TestHandleErr_EnoughAttempt_NotRetryErr() {
	task := newActivityReplicationTask(
		s.getActivityReplicationTask(),
		s.mockMsg,
		s.logger,
		s.config,
		s.mockTimeSource,
		s.mockHistoryClient,
		s.metricsClient,
		s.mockRereplicator,
		s.mockNDCResender)
	task.attempt = s.config.ReplicatorActivityBufferRetryCount() + 1
	randomErr := errors.New("some random error")

	err := task.HandleErr(randomErr)
	s.Equal(randomErr, err)
}

func (s *activityReplicationTaskSuite) TestHandleErr_EnoughAttempt_RetryErr() {
	task := newActivityReplicationTask(
		s.getActivityReplicationTask(),
		s.mockMsg,
		s.logger,
		s.config,
		s.mockTimeSource,
		s.mockHistoryClient,
		s.metricsClient,
		s.mockRereplicator,
		s.mockNDCResender)
	task.attempt = s.config.ReplicatorActivityBufferRetryCount() + 1
	retryErr := serviceerror.NewRetryTask(
		"",
		task.queueID.NamespaceID,
		task.queueID.WorkflowID,
		"other random run ID",
		447,
	)

	s.mockRereplicator.On("SendMultiWorkflowHistory",
		task.queueID.NamespaceID, task.queueID.WorkflowID,
		retryErr.RunId, retryErr.NextEventId,
		task.queueID.RunID, task.taskID+1,
	).Return(errors.New("some random error")).Once()
	err := task.HandleErr(retryErr)
	s.Equal(retryErr, err)

	s.mockRereplicator.On("SendMultiWorkflowHistory",
		task.queueID.NamespaceID, task.queueID.WorkflowID,
		retryErr.RunId, retryErr.NextEventId,
		task.queueID.RunID, task.taskID+1,
	).Return(nil).Once()
	s.mockHistoryClient.EXPECT().SyncActivity(gomock.Any(), task.req).Return(nil, nil).Times(1)
	err = task.HandleErr(retryErr)
	s.Nil(err)
}

func (s *activityReplicationTaskSuite) TestRetryErr_NonRetryable() {
	err := serviceerror.NewInvalidArgument("")
	task := newActivityReplicationTask(
		s.getActivityReplicationTask(),
		s.mockMsg,
		s.logger,
		s.config,
		s.mockTimeSource,
		s.mockHistoryClient,
		s.metricsClient,
		s.mockRereplicator,
		s.mockNDCResender)
	s.False(task.RetryErr(err))
}

func (s *activityReplicationTaskSuite) TestRetryErr_Retryable() {
	err := serviceerror.NewInternal("")
	task := newActivityReplicationTask(
		s.getActivityReplicationTask(),
		s.mockMsg,
		s.logger,
		s.config,
		s.mockTimeSource,
		s.mockHistoryClient,
		s.metricsClient,
		s.mockRereplicator,
		s.mockNDCResender)
	task.attempt = 0
	s.True(task.RetryErr(err))
}

func (s *activityReplicationTaskSuite) TestRetryErr_Retryable_ExceedAttempt() {
	err := serviceerror.NewInternal("")
	task := newActivityReplicationTask(
		s.getActivityReplicationTask(),
		s.mockMsg,
		s.logger,
		s.config,
		s.mockTimeSource,
		s.mockHistoryClient,
		s.metricsClient,
		s.mockRereplicator,
		s.mockNDCResender)
	task.attempt = s.config.ReplicationTaskMaxRetryCount() + 100
	s.False(task.RetryErr(err))
}

func (s *activityReplicationTaskSuite) TestRetryErr_Retryable_ExceedDuration() {
	err := serviceerror.NewInternal("")
	task := newActivityReplicationTask(
		s.getActivityReplicationTask(),
		s.mockMsg,
		s.logger,
		s.config,
		s.mockTimeSource,
		s.mockHistoryClient,
		s.metricsClient,
		s.mockRereplicator,
		s.mockNDCResender)
	task.startTime = s.mockTimeSource.Now().Add(-2 * s.config.ReplicationTaskMaxRetryDuration())
	s.False(task.RetryErr(err))
}

func (s *activityReplicationTaskSuite) TestAck() {
	task := newActivityReplicationTask(
		s.getActivityReplicationTask(),
		s.mockMsg,
		s.logger,
		s.config,
		s.mockTimeSource,
		s.mockHistoryClient,
		s.metricsClient,
		s.mockRereplicator,
		s.mockNDCResender)

	s.mockMsg.On("Ack").Return(nil).Once()
	task.Ack()
}

func (s *activityReplicationTaskSuite) TestNack() {
	task := newActivityReplicationTask(
		s.getActivityReplicationTask(),
		s.mockMsg,
		s.logger,
		s.config,
		s.mockTimeSource,
		s.mockHistoryClient,
		s.metricsClient,
		s.mockRereplicator,
		s.mockNDCResender)

	s.mockMsg.On("Nack").Return(nil).Once()
	task.Nack()
}

func (s *historyReplicationTaskSuite) TestNewHistoryReplicationTask() {
	replicationTask := s.getHistoryReplicationTask()
	replicationAttr := replicationTask.GetHistoryTaskAttributes()

	historyTask := newHistoryReplicationTask(
		replicationTask,
		s.mockMsg,
		s.sourceCluster,
		s.logger,
		s.config,
		s.mockTimeSource,
		s.mockHistoryClient,
		s.metricsClient,
		s.mockRereplicator,
	)
	// overwrite the logger for easy comparison
	historyTask.logger = s.logger

	s.Equal(
		&historyReplicationTask{
			workflowReplicationTask: workflowReplicationTask{
				metricsScope: metrics.HistoryReplicationTaskScope,
				startTime:    historyTask.startTime,
				queueID: definition.NewWorkflowIdentifier(
					replicationAttr.GetNamespaceId(),
					replicationAttr.GetWorkflowId(),
					replicationAttr.GetRunId(),
				),
				taskID:        replicationAttr.GetFirstEventId(),
				state:         task.TaskStatePending,
				attempt:       0,
				kafkaMsg:      s.mockMsg,
				logger:        s.logger,
				timeSource:    s.mockTimeSource,
				config:        s.config,
				historyClient: s.mockHistoryClient,
				metricsClient: s.metricsClient,
			},
			req: &historyservice.ReplicateEventsRequest{
				SourceCluster: s.sourceCluster,
				NamespaceId:   replicationAttr.NamespaceId,
				WorkflowExecution: &commonpb.WorkflowExecution{
					WorkflowId: replicationAttr.WorkflowId,
					RunId:      replicationAttr.RunId,
				},
				FirstEventId:      replicationAttr.FirstEventId,
				NextEventId:       replicationAttr.NextEventId,
				Version:           replicationAttr.Version,
				ReplicationInfo:   replicationAttr.ReplicationInfo,
				History:           replicationAttr.History,
				NewRunHistory:     replicationAttr.NewRunHistory,
				ForceBufferEvents: false,
				ResetWorkflow:     replicationAttr.ResetWorkflow,
				NewRunNdc:         replicationAttr.NewRunNdc,
			},
			historyRereplicator: s.mockRereplicator,
		},
		historyTask,
	)
}

func (s *historyReplicationTaskSuite) TestExecute() {
	task := newHistoryReplicationTask(s.getHistoryReplicationTask(), s.mockMsg, s.sourceCluster, s.logger,
		s.config, s.mockTimeSource, s.mockHistoryClient, s.metricsClient, s.mockRereplicator)

	randomErr := errors.New("some random error")
	s.mockHistoryClient.EXPECT().ReplicateEvents(gomock.Any(), task.req).Return(nil, randomErr).Times(1)
	err := task.Execute()
	s.Equal(randomErr, err)
}

func (s *historyReplicationTaskSuite) TestHandleErr_NotEnoughAttempt() {
	task := newHistoryReplicationTask(s.getHistoryReplicationTask(), s.mockMsg, s.sourceCluster, s.logger,
		s.config, s.mockTimeSource, s.mockHistoryClient, s.metricsClient, s.mockRereplicator)
	randomErr := errors.New("some random error")

	err := task.HandleErr(randomErr)
	s.Equal(randomErr, err)
}

func (s *historyReplicationTaskSuite) TestHandleErr_EnoughAttempt_NotRetryErr() {
	task := newHistoryReplicationTask(s.getHistoryReplicationTask(), s.mockMsg, s.sourceCluster, s.logger,
		s.config, s.mockTimeSource, s.mockHistoryClient, s.metricsClient, s.mockRereplicator)
	task.attempt = s.config.ReplicatorHistoryBufferRetryCount() + 1
	randomErr := errors.New("some random error")

	err := task.HandleErr(randomErr)
	s.Equal(randomErr, err)
}

func (s *historyReplicationTaskSuite) TestHandleErr_EnoughAttempt_RetryErr() {
	task := newHistoryReplicationTask(s.getHistoryReplicationTask(), s.mockMsg, s.sourceCluster, s.logger,
		s.config, s.mockTimeSource, s.mockHistoryClient, s.metricsClient, s.mockRereplicator)
	task.attempt = s.config.ReplicatorHistoryBufferRetryCount() + 1
	retryErr := serviceerror.NewRetryTask(
		"",
		task.queueID.NamespaceID,
		task.queueID.WorkflowID,
		"other random run ID",
		447,
	)

	s.mockRereplicator.On("SendMultiWorkflowHistory",
		task.queueID.NamespaceID, task.queueID.WorkflowID,
		retryErr.RunId, retryErr.NextEventId,
		task.queueID.RunID, task.taskID,
	).Return(errors.New("some random error")).Once()
	err := task.HandleErr(retryErr)
	s.Equal(retryErr, err)

	s.mockRereplicator.On("SendMultiWorkflowHistory",
		task.queueID.NamespaceID, task.queueID.WorkflowID,
		retryErr.RunId, retryErr.NextEventId,
		task.queueID.RunID, task.taskID,
	).Return(nil).Once()
	s.mockHistoryClient.EXPECT().ReplicateEvents(gomock.Any(), task.req).Return(nil, nil).Times(1)
	err = task.HandleErr(retryErr)
	s.Nil(err)
}

func (s *historyReplicationTaskSuite) TestRetryErr_NonRetryable() {
	err := serviceerror.NewInvalidArgument("")
	task := newHistoryReplicationTask(s.getHistoryReplicationTask(), s.mockMsg, s.sourceCluster, s.logger,
		s.config, s.mockTimeSource, s.mockHistoryClient, s.metricsClient, s.mockRereplicator)
	s.False(task.RetryErr(err))
}

func (s *historyReplicationTaskSuite) TestRetryErr_Retryable() {
	err := serviceerror.NewInternal("")
	task := newHistoryReplicationTask(s.getHistoryReplicationTask(), s.mockMsg, s.sourceCluster, s.logger,
		s.config, s.mockTimeSource, s.mockHistoryClient, s.metricsClient, s.mockRereplicator)
	task.attempt = 0
	s.True(task.RetryErr(err))
	s.False(task.req.GetForceBufferEvents())
}

func (s *historyReplicationTaskSuite) TestRetryErr_Retryable_ExceedAttempt() {
	err := serviceerror.NewInternal("")
	task := newHistoryReplicationTask(s.getHistoryReplicationTask(), s.mockMsg, s.sourceCluster, s.logger,
		s.config, s.mockTimeSource, s.mockHistoryClient, s.metricsClient, s.mockRereplicator)
	task.attempt = s.config.ReplicationTaskMaxRetryCount() + 100
	s.False(task.RetryErr(err))
}

func (s *historyReplicationTaskSuite) TestRetryErr_Retryable_ExceedDuration() {
	err := serviceerror.NewInternal("")
	task := newHistoryReplicationTask(s.getHistoryReplicationTask(), s.mockMsg, s.sourceCluster, s.logger,
		s.config, s.mockTimeSource, s.mockHistoryClient, s.metricsClient, s.mockRereplicator)
	task.startTime = s.mockTimeSource.Now().Add(-2 * s.config.ReplicationTaskMaxRetryDuration())
	s.False(task.RetryErr(err))
}

func (s *historyReplicationTaskSuite) TestAck() {
	task := newHistoryReplicationTask(s.getHistoryReplicationTask(), s.mockMsg, s.sourceCluster, s.logger,
		s.config, s.mockTimeSource, s.mockHistoryClient, s.metricsClient, s.mockRereplicator)

	s.mockMsg.On("Ack").Return(nil).Once()
	task.Ack()
}

func (s *historyReplicationTaskSuite) TestNack() {
	task := newHistoryReplicationTask(s.getHistoryReplicationTask(), s.mockMsg, s.sourceCluster, s.logger,
		s.config, s.mockTimeSource, s.mockHistoryClient, s.metricsClient, s.mockRereplicator)

	s.mockMsg.On("Nack").Return(nil).Once()
	task.Nack()
}

func (s *historyMetadataReplicationTaskSuite) TestNewHistoryMetadataReplicationTask() {
	replicationTask := s.getHistoryMetadataReplicationTask()
	replicationAttr := replicationTask.GetHistoryMetadataTaskAttributes()

	metadataTask := newHistoryMetadataReplicationTask(
		replicationTask,
		s.mockMsg,
		s.sourceCluster,
		s.logger,
		s.config,
		s.mockTimeSource,
		s.mockHistoryClient,
		s.metricsClient,
		s.mockRereplicator,
		s.mockNDCResender,
	)
	// overwrite the logger for easy comparison
	metadataTask.logger = s.logger

	s.Equal(
		&historyMetadataReplicationTask{
			workflowReplicationTask: workflowReplicationTask{
				metricsScope: metrics.HistoryMetadataReplicationTaskScope,
				startTime:    metadataTask.startTime,
				queueID: definition.NewWorkflowIdentifier(
					replicationAttr.GetNamespaceId(),
					replicationAttr.GetWorkflowId(),
					replicationAttr.GetRunId(),
				),
				taskID:        replicationAttr.GetFirstEventId(),
				state:         task.TaskStatePending,
				attempt:       0,
				kafkaMsg:      s.mockMsg,
				logger:        s.logger,
				timeSource:    s.mockTimeSource,
				config:        s.config,
				historyClient: s.mockHistoryClient,
				metricsClient: s.metricsClient,
			},
			sourceCluster:       s.sourceCluster,
			firstEventID:        replicationAttr.GetFirstEventId(),
			nextEventID:         replicationAttr.GetNextEventId(),
			historyRereplicator: s.mockRereplicator,
			nDCHistoryResender:  s.mockNDCResender,
		},
		metadataTask,
	)
}

func (s *historyMetadataReplicationTaskSuite) TestExecute() {
	task := newHistoryMetadataReplicationTask(s.getHistoryMetadataReplicationTask(), s.mockMsg, s.sourceCluster, s.logger,
		s.config, s.mockTimeSource, s.mockHistoryClient, s.metricsClient, s.mockRereplicator, s.mockNDCResender)

	randomErr := errors.New("some random error")
	s.mockRereplicator.On("SendMultiWorkflowHistory",
		task.queueID.NamespaceID, task.queueID.WorkflowID,
		task.queueID.RunID, task.firstEventID,
		task.queueID.RunID, task.nextEventID,
	).Return(randomErr).Once()

	err := task.Execute()
	s.Equal(randomErr, err)
}

func (s *historyMetadataReplicationTaskSuite) TestHandleErr_NotRetryErr() {
	task := newHistoryMetadataReplicationTask(s.getHistoryMetadataReplicationTask(), s.mockMsg, s.sourceCluster, s.logger,
		s.config, s.mockTimeSource, s.mockHistoryClient, s.metricsClient, s.mockRereplicator, s.mockNDCResender)
	randomErr := errors.New("some random error")

	err := task.HandleErr(randomErr)
	s.Equal(randomErr, err)
}

func (s *historyMetadataReplicationTaskSuite) TestHandleErr_RetryErr() {
	task := newHistoryMetadataReplicationTask(s.getHistoryMetadataReplicationTask(), s.mockMsg, s.sourceCluster, s.logger,
<<<<<<< HEAD
		s.config, s.mockTimeSource, s.mockHistoryClient, s.metricsClient, s.mockRereplicator)
	retryErr := serviceerror.NewRetryTask(
		"",
		task.queueID.NamespaceID,
		task.queueID.WorkflowID,
		"other random run ID",
		447,
	)
=======
		s.config, s.mockTimeSource, s.mockHistoryClient, s.metricsClient, s.mockRereplicator, s.mockNDCResender)
	retryErr := &shared.RetryTaskError{
		DomainId:    common.StringPtr(task.queueID.DomainID),
		WorkflowId:  common.StringPtr(task.queueID.WorkflowID),
		RunId:       common.StringPtr("other random run ID"),
		NextEventId: common.Int64Ptr(447),
	}
>>>>>>> a8af61ba

	s.mockRereplicator.On("SendMultiWorkflowHistory",
		task.queueID.NamespaceID, task.queueID.WorkflowID,
		retryErr.RunId, retryErr.NextEventId,
		task.queueID.RunID, task.taskID,
	).Return(errors.New("some random error")).Once()
	err := task.HandleErr(retryErr)
	s.Equal(retryErr, err)

	s.mockRereplicator.On("SendMultiWorkflowHistory",
		task.queueID.NamespaceID, task.queueID.WorkflowID,
		retryErr.RunId, retryErr.NextEventId,
		task.queueID.RunID, task.taskID,
	).Return(nil).Once()
	s.mockRereplicator.On("SendMultiWorkflowHistory",
		task.queueID.NamespaceID, task.queueID.WorkflowID,
		task.queueID.RunID, task.firstEventID,
		task.queueID.RunID, task.nextEventID,
	).Return(nil).Once()
	err = task.HandleErr(retryErr)
	s.Nil(err)
}

func (s *historyMetadataReplicationTaskSuite) TestRetryErr_NonRetryable() {
	err := serviceerror.NewInvalidArgument("")
	task := newHistoryMetadataReplicationTask(s.getHistoryMetadataReplicationTask(), s.mockMsg, s.sourceCluster, s.logger,
		s.config, s.mockTimeSource, s.mockHistoryClient, s.metricsClient, s.mockRereplicator, s.mockNDCResender)
	s.False(task.RetryErr(err))
}

func (s *historyMetadataReplicationTaskSuite) TestRetryErr_Retryable() {
	err := serviceerror.NewInternal("")
	task := newHistoryMetadataReplicationTask(s.getHistoryMetadataReplicationTask(), s.mockMsg, s.sourceCluster, s.logger,
		s.config, s.mockTimeSource, s.mockHistoryClient, s.metricsClient, s.mockRereplicator, s.mockNDCResender)
	task.attempt = 0
	s.True(task.RetryErr(err))
}

func (s *historyMetadataReplicationTaskSuite) TestRetryErr_Retryable_ExceedAttempt() {
	err := serviceerror.NewInternal("")
	task := newHistoryMetadataReplicationTask(s.getHistoryMetadataReplicationTask(), s.mockMsg, s.sourceCluster, s.logger,
		s.config, s.mockTimeSource, s.mockHistoryClient, s.metricsClient, s.mockRereplicator, s.mockNDCResender)
	task.attempt = s.config.ReplicationTaskMaxRetryCount() + 100
	s.False(task.RetryErr(err))
}

func (s *historyMetadataReplicationTaskSuite) TestRetryErr_Retryable_ExceedDuration() {
	err := serviceerror.NewInternal("")
	task := newHistoryMetadataReplicationTask(s.getHistoryMetadataReplicationTask(), s.mockMsg, s.sourceCluster, s.logger,
		s.config, s.mockTimeSource, s.mockHistoryClient, s.metricsClient, s.mockRereplicator, s.mockNDCResender)
	task.startTime = s.mockTimeSource.Now().Add(-2 * s.config.ReplicationTaskMaxRetryDuration())
	s.False(task.RetryErr(err))
}

func (s *historyMetadataReplicationTaskSuite) TestAck() {
	task := newHistoryMetadataReplicationTask(s.getHistoryMetadataReplicationTask(), s.mockMsg, s.sourceCluster, s.logger,
		s.config, s.mockTimeSource, s.mockHistoryClient, s.metricsClient, s.mockRereplicator, s.mockNDCResender)

	s.mockMsg.On("Ack").Return(nil).Once()
	task.Ack()
}

func (s *historyMetadataReplicationTaskSuite) TestNack() {
	task := newHistoryMetadataReplicationTask(s.getHistoryMetadataReplicationTask(), s.mockMsg, s.sourceCluster, s.logger,
		s.config, s.mockTimeSource, s.mockHistoryClient, s.metricsClient, s.mockRereplicator, s.mockNDCResender)

	s.mockMsg.On("Nack").Return(nil).Once()
	task.Nack()
}

func (s *activityReplicationTaskSuite) getActivityReplicationTask() *replicationgenpb.ReplicationTask {
	replicationAttr := &replicationgenpb.SyncActivityTaskAttributes{
		NamespaceId:        "some random namespace ID",
		WorkflowId:         "some random workflow ID",
		RunId:              "some random run ID",
		Version:            1394,
		ScheduledId:        728,
		ScheduledTime:      time.Now().UnixNano(),
		StartedId:          1015,
		StartedTime:        time.Now().UnixNano(),
		LastHeartbeatTime:  time.Now().UnixNano(),
		Details:            payloads.EncodeString("some random detail"),
		Attempt:            59,
		LastFailure:        failure.NewServerFailure("some random failure reason", false),
		LastWorkerIdentity: "some random worker identity",
	}
	replicationTask := &replicationgenpb.ReplicationTask{
		TaskType:   enumsgenpb.REPLICATION_TASK_TYPE_SYNC_ACTIVITY_TASK,
		Attributes: &replicationgenpb.ReplicationTask_SyncActivityTaskAttributes{SyncActivityTaskAttributes: replicationAttr},
	}
	return replicationTask
}

func (s *historyReplicationTaskSuite) getHistoryReplicationTask() *replicationgenpb.ReplicationTask {
	replicationAttr := &replicationgenpb.HistoryTaskAttributes{
		TargetClusters: []string{cluster.TestCurrentClusterName, cluster.TestAlternativeClusterName},
		NamespaceId:    "some random namespace ID",
		WorkflowId:     "some random workflow ID",
		RunId:          "some random run ID",
		Version:        1394,
		FirstEventId:   728,
		NextEventId:    1015,
		ReplicationInfo: map[string]*replicationgenpb.ReplicationInfo{
			cluster.TestCurrentClusterName: {
				Version:     0644,
				LastEventId: 0755,
			},
			cluster.TestAlternativeClusterName: {
				Version:     0755,
				LastEventId: 0644,
			},
		},
		History: &historypb.History{
			Events: []*historypb.HistoryEvent{{EventId: 1}},
		},
		NewRunHistory: &historypb.History{
			Events: []*historypb.HistoryEvent{{EventId: 2}},
		},
		ResetWorkflow: true,
	}
	replicationTask := &replicationgenpb.ReplicationTask{
		TaskType:   enumsgenpb.REPLICATION_TASK_TYPE_HISTORY_TASK,
		Attributes: &replicationgenpb.ReplicationTask_HistoryTaskAttributes{HistoryTaskAttributes: replicationAttr},
	}
	return replicationTask
}

func (s *historyMetadataReplicationTaskSuite) getHistoryMetadataReplicationTask() *replicationgenpb.ReplicationTask {
	replicationAttr := &replicationgenpb.HistoryMetadataTaskAttributes{
		TargetClusters: []string{cluster.TestCurrentClusterName, cluster.TestAlternativeClusterName},
		NamespaceId:    "some random namespace ID",
		WorkflowId:     "some random workflow ID",
		RunId:          "some random run ID",
		FirstEventId:   728,
		NextEventId:    1015,
	}
	replicationTask := &replicationgenpb.ReplicationTask{
		TaskType:   enumsgenpb.REPLICATION_TASK_TYPE_HISTORY_METADATA_TASK,
		Attributes: &replicationgenpb.ReplicationTask_HistoryMetadataTaskAttributes{HistoryMetadataTaskAttributes: replicationAttr},
	}
	return replicationTask
}<|MERGE_RESOLUTION|>--- conflicted
+++ resolved
@@ -708,8 +708,7 @@
 
 func (s *historyMetadataReplicationTaskSuite) TestHandleErr_RetryErr() {
 	task := newHistoryMetadataReplicationTask(s.getHistoryMetadataReplicationTask(), s.mockMsg, s.sourceCluster, s.logger,
-<<<<<<< HEAD
-		s.config, s.mockTimeSource, s.mockHistoryClient, s.metricsClient, s.mockRereplicator)
+		s.config, s.mockTimeSource, s.mockHistoryClient, s.metricsClient, s.mockRereplicator, s.mockNDCResender)
 	retryErr := serviceerror.NewRetryTask(
 		"",
 		task.queueID.NamespaceID,
@@ -717,15 +716,6 @@
 		"other random run ID",
 		447,
 	)
-=======
-		s.config, s.mockTimeSource, s.mockHistoryClient, s.metricsClient, s.mockRereplicator, s.mockNDCResender)
-	retryErr := &shared.RetryTaskError{
-		DomainId:    common.StringPtr(task.queueID.DomainID),
-		WorkflowId:  common.StringPtr(task.queueID.WorkflowID),
-		RunId:       common.StringPtr("other random run ID"),
-		NextEventId: common.Int64Ptr(447),
-	}
->>>>>>> a8af61ba
 
 	s.mockRereplicator.On("SendMultiWorkflowHistory",
 		task.queueID.NamespaceID, task.queueID.WorkflowID,
